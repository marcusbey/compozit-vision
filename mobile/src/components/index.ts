--- conflicted
+++ resolved
@@ -1,8 +1,5 @@
 export * from '../theme';
-<<<<<<< HEAD
 export * from './StyleSelection';
 export * from './AmbianceSelection';
-=======
 export * from './FurnitureCarousel';
-export * from './CustomPrompt';
->>>>>>> ef424899
+export * from './CustomPrompt';